--- conflicted
+++ resolved
@@ -340,11 +340,7 @@
                 optimizer.step()
                 preds = torch.argmax(probs, dim=1, keepdim=False)
                 num_correct += (preds == y).sum()
-<<<<<<< HEAD
             if "vv" in verbose or ("v" in verbose and epoch%50==0) or epoch==(num_epochs-1):
-=======
-            if "vv" in verbose or ("v" in verbose and epoch%50==0) or epoch==num_epochs -1 :
->>>>>>> 34d590d7
                 print(f'epoch={epoch}/{num_epochs - 1}, loss={loss}, accuracy={num_correct*100/len(dataset)}')
 
 
